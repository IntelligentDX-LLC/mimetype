--- conflicted
+++ resolved
@@ -136,12 +136,9 @@
 	"o.o":         elfObj,
 	"dcm.dcm":     dcm,
 	"mach.o":      macho,
-<<<<<<< HEAD
 	"sample32":    macho,
 	"sample64":    macho,
-=======
 	"mrc.mrc":     mrc,
->>>>>>> d908678b
 
 	// fonts
 	"woff.woff":   woff,
